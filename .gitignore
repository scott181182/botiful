--- conflicted
+++ resolved
@@ -6,10 +6,6 @@
 yarn.lock
 *.log
 .nyc_output
-<<<<<<< HEAD
-lib
-=======
->>>>>>> 31b3e83a
 
 private/
 
